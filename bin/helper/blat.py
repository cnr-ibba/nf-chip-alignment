--- conflicted
+++ resolved
@@ -28,15 +28,9 @@
 
     def parse_chromosome(sequence):
         # try to determine chromosome name
-<<<<<<< HEAD
-        match_chrom = re.search("chromosome (\w*),", sequence.description)
-        match_scaff = re.search("(scaffold_[0-9]+),", sequence.description)
-        match_unknw = re.search("(unplaced_[0-9]+),", sequence.description)
-=======
         match_chrom = re.search(r"chromosome (\w*),", sequence.description)
         match_scaff = re.search(r"(scaffold_[0-9]+),", sequence.description)
         match_unknw = re.search(r"(unplaced_[0-9]+),", sequence.description)
->>>>>>> ba5867eb
 
         chrom = sequence.id
 
